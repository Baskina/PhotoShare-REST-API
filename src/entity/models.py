--- conflicted
+++ resolved
@@ -56,18 +56,15 @@
     __tablename__ = "comment"
 
     id: Mapped[int] = mapped_column(primary_key=True)  
-    text: Mapped[str] = mapped_column(String(250), nullable=False)  
-<<<<<<< HEAD
+    text: Mapped[str] = mapped_column(String(250), nullable=False)
     photo_id: Mapped[int] = mapped_column(ForeignKey("photos.id"), nullable=False)
     photo: Mapped["Photo"] = relationship("Photo", back_populates="comments", lazy="joined")  
     user_id: Mapped[int] = mapped_column(ForeignKey("users.id"), nullable=False)
-    user: Mapped["User"] = relationship("User", back_populates="comments", lazy="joined")  
-=======
+    user: Mapped["User"] = relationship("User", back_populates="comments", lazy="joined")
     photo_id: Mapped[int] = mapped_column(ForeignKey("photo.id"), nullable=False)
     photo: Mapped["Photo"] = relationship("Photo", backref="comment", lazy="joined")
     user_id: Mapped[int] = mapped_column(ForeignKey("user.id"), nullable=False)
     user: Mapped["User"] = relationship("User", backref="comment", lazy="joined")
->>>>>>> aa11da93
     created_at: Mapped[date] = mapped_column(DateTime, default=func.now(), nullable=False)  
     updated_at: Mapped[date] = mapped_column(DateTime, default=func.now(), onupdate=func.now(), nullable=False)  
 
