from fastapi import APIRouter, Depends, HTTPException
from sqlalchemy.ext.asyncio import AsyncSession
from typing import List
from src.database.db import get_db
from src.entity.models import User
from src.schemas.comments import CommentCreate, CommentResponse, CommentUpdate
from src.repository.comments import create_comment, get_comments_by_photo, update_comment, delete_comment
from src.services.auth import auth_service
from src.services.role import roles_required

router = APIRouter(prefix="/comments", tags=["Comments"])

@router.post("/", response_model=CommentResponse)
async def add_comment(
    comment: CommentCreate,
    user_id: int,
    session: AsyncSession = Depends(get_db)
):
    """
    Adds a comment to the database.
    """
    return await create_comment(session, comment.text, user_id, comment.photo_id)

@router.get("/{photo_id}", response_model=List[CommentResponse])
async def get_photo_comments(
    photo_id: int,
    session: AsyncSession = Depends(get_db)
):


    return await get_comments_by_photo(session, photo_id)

@router.put("/{comment_id}", response_model=CommentResponse)
async def edit_comment(
    comment_id: int,
    comment: CommentUpdate,
    user_id: int,
    session: AsyncSession = Depends(get_db)
):
    """
    Retrieves a list of comments for a photo.
    """
    try:
        return await update_comment(session, comment_id, comment.text, user_id)
    except PermissionError as e:
        raise HTTPException(status_code=403, detail=str(e))

@router.delete("/{comment_id}")
@roles_required(["admin", "moderator"])
async def remove_comment(
<<<<<<< HEAD
    comment_id: int,
    session: AsyncSession = Depends(get_db)
=======
    comment_id: int, 
    session: AsyncSession = Depends(get_db),
    current_user: User = Depends(auth_service.get_current_user)
>>>>>>> 4fde8500
):
    """
    Deletes a comment (only for administrator or moderator).
    """
    await delete_comment(session, comment_id)
    return {"detail": "Comment deleted"}<|MERGE_RESOLUTION|>--- conflicted
+++ resolved
@@ -48,14 +48,9 @@
 @router.delete("/{comment_id}")
 @roles_required(["admin", "moderator"])
 async def remove_comment(
-<<<<<<< HEAD
     comment_id: int,
-    session: AsyncSession = Depends(get_db)
-=======
-    comment_id: int, 
     session: AsyncSession = Depends(get_db),
     current_user: User = Depends(auth_service.get_current_user)
->>>>>>> 4fde8500
 ):
     """
     Deletes a comment (only for administrator or moderator).
