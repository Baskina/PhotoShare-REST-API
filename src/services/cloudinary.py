from io import BytesIO
import qrcode
import cloudinary
import hashlib
import time
from cloudinary.utils import cloudinary_url
import hmac
import os
from fastapi import HTTPException, UploadFile
from src.conf.config import config
import logging
import cloudinary.uploader
import cloudinary.api

logger = logging.getLogger(__name__)

cloudinary.config(
    cloud_name=config.CLD_NAME,
    api_key=config.CLD_API_KEY,
    api_secret=config.CLD_API_SECRET,
)

async def upload_image_to_cloudinary(file: UploadFile) -> tuple[str, str]:
    """
    Uploads the given image file to Cloudinary and returns the uploaded image URL and public ID.

<<<<<<< HEAD
async def upload_image_to_cloudinary(file: UploadFile) -> tuple[str, str]:
    """
    Uploads the given image file to Cloudinary and returns the image URL and public ID.

    Args:
        file (UploadFile): The image file to upload.

    Returns:
        Tuple[str, str]: A tuple containing the image URL and public ID.

    Raises:
        HTTPException: If the file type is not supported.
=======
    Args:
        file: The image file to upload.

    Returns:
        A tuple containing the uploaded image URL and public ID.

    Raises:
        HTTPException: If the file type is invalid or there is an error with the upload.
>>>>>>> 2420cd39
    """
    try:
        if file.content_type not in ["image/jpeg", "image/png"]:
            raise HTTPException(status_code=400, detail="Invalid file type. Only JPEG and PNG are allowed.")

        timestamp = int(time.time())

        params_to_sign = f"timestamp={timestamp}"
        signature = hmac.new(
            bytes(config.CLD_API_SECRET, 'utf-8'),
            msg=bytes(params_to_sign, 'utf-8'),
            digestmod=hashlib.sha1
        ).hexdigest()

        file_content = await file.read()

        response = cloudinary.uploader.upload(
            file_content,
            resource_type="image",
            api_key=config.CLD_API_KEY,
            timestamp=timestamp,
            signature=signature
        )

        return response.get("url"), response.get("public_id")

    except Exception as e:
        logger.error(f"Error uploading image: {str(e)}")
        raise HTTPException(status_code=400, detail=f"Error uploading image: {str(e)}")


<<<<<<< HEAD
def generate_transformed_image_url(public_id: str, transformations: dict) -> str:
    """
    Generates a transformed image URL for a given public ID and transformation settings.

    Args:
        public_id (str): The public ID of the image in Cloudinary.
        transformations (dict): A dictionary of transformation options to apply to the image.

    Returns:
        str: The transformed image URL.
=======
def generate_transformed_image_url(public_id: str, transformations: dict):
    """
    Generates a Cloudinary URL with the given transformations.

    Args:
        public_id (str): The public ID of the image.
        transformations (dict): A dictionary of transformations to apply.

    Returns:
        str: A Cloudinary URL with the given transformations.
    """
    try:
>>>>>>> 2420cd39

    Raises:
        HTTPException: If an error occurs while generating the transformed URL.
    """
    try:
        url = cloudinary.utils.cloudinary_url(public_id, **transformations)[0]
        logger.debug(f"Generated transformed URL: {url}")
        return url
    except Exception as e:
        logger.error(f"Error generating transformed URL: {str(e)}")
        raise HTTPException(status_code=400, detail=f"Error generating transformed URL: {str(e)}")


async def upload_qr_to_cloudinary(link_url):
    """
    Uploads a QR code generated from the given link URL to Cloudinary.

    Args:
        link_url (str): The URL to encode in the QR code.

    Returns:
        str: The URL of the uploaded QR code image in Cloudinary.

    Raises:
        HTTPException: If an error occurs during the QR code generation or upload.
    """
    try:
        timestamp = int(time.time())

        params_to_sign = f"timestamp={timestamp}"
        signature = hmac.new(
            bytes(config.CLD_API_SECRET, 'utf-8'),
            msg=bytes(params_to_sign, 'utf-8'),
            digestmod=hashlib.sha1
        ).hexdigest()

        qr = qrcode.QRCode(version=1, error_correction=qrcode.constants.ERROR_CORRECT_L, box_size=10, border=4)
        qr.add_data(link_url)
        qr.make(fit=True)

        img = qr.make_image(fill="black", back_color="white")
        img_byte_arr = BytesIO()
        img.save(img_byte_arr)
        img_byte_arr.seek(0)

        upload_result = cloudinary.uploader.upload(
            img_byte_arr,
            folder="qr_codes",
            api_key=config.CLD_API_KEY,
            timestamp=timestamp,
            signature=signature
        )

        return upload_result.get("url")

    except Exception as e:
        logger.error(f"Error uploading QR code: {str(e)}")
        raise HTTPException(status_code=400, detail=f"Error uploading image: {str(e)}")<|MERGE_RESOLUTION|>--- conflicted
+++ resolved
@@ -24,20 +24,6 @@
     """
     Uploads the given image file to Cloudinary and returns the uploaded image URL and public ID.
 
-<<<<<<< HEAD
-async def upload_image_to_cloudinary(file: UploadFile) -> tuple[str, str]:
-    """
-    Uploads the given image file to Cloudinary and returns the image URL and public ID.
-
-    Args:
-        file (UploadFile): The image file to upload.
-
-    Returns:
-        Tuple[str, str]: A tuple containing the image URL and public ID.
-
-    Raises:
-        HTTPException: If the file type is not supported.
-=======
     Args:
         file: The image file to upload.
 
@@ -46,7 +32,6 @@
 
     Raises:
         HTTPException: If the file type is invalid or there is an error with the upload.
->>>>>>> 2420cd39
     """
     try:
         if file.content_type not in ["image/jpeg", "image/png"]:
@@ -78,18 +63,6 @@
         raise HTTPException(status_code=400, detail=f"Error uploading image: {str(e)}")
 
 
-<<<<<<< HEAD
-def generate_transformed_image_url(public_id: str, transformations: dict) -> str:
-    """
-    Generates a transformed image URL for a given public ID and transformation settings.
-
-    Args:
-        public_id (str): The public ID of the image in Cloudinary.
-        transformations (dict): A dictionary of transformation options to apply to the image.
-
-    Returns:
-        str: The transformed image URL.
-=======
 def generate_transformed_image_url(public_id: str, transformations: dict):
     """
     Generates a Cloudinary URL with the given transformations.
@@ -100,9 +73,6 @@
 
     Returns:
         str: A Cloudinary URL with the given transformations.
-    """
-    try:
->>>>>>> 2420cd39
 
     Raises:
         HTTPException: If an error occurs while generating the transformed URL.
