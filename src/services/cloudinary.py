--- conflicted
+++ resolved
@@ -19,7 +19,7 @@
     api_key=config.CLD_API_KEY,
     api_secret=config.CLD_API_SECRET,
 )
-<<<<<<< HEAD
+
 async def upload_image_to_cloudinary(file: UploadFile) -> tuple[str, str]:
     """
     Uploads the given image file to Cloudinary and returns the uploaded image URL and public ID.
@@ -33,11 +33,6 @@
     Raises:
         HTTPException: If the file type is invalid or there is an error with the upload.
     """
-=======
-
-
-async def upload_image_to_cloudinary(file: UploadFile):
->>>>>>> 6df509fb
     try:
         if file.content_type not in ["image/jpeg", "image/png"]:
             raise HTTPException(status_code=400, detail="Invalid file type. Only JPEG and PNG are allowed.")
