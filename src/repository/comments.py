--- conflicted
+++ resolved
@@ -2,19 +2,7 @@
 from sqlalchemy.future import select
 from src.entity.models import Comment
 
-<<<<<<< HEAD
-async def create_comment(session: AsyncSession, text: str, user_id: int, photo_id: int) -> Comment:
-    """Creates a new comment in the database.
 
-    Args:
-        session (AsyncSession): The database session.
-        text (str): The text of the comment.
-        user_id (int): The ID of the user who made the comment.
-        photo_id (int): The ID of the photo the comment is about.
-
-    Returns:
-        Comment: The newly created comment.
-=======
 async def create_comment(session: AsyncSession, text: str, user_id: int, photo_id: int):
     """
     Creates a new comment in the database.
@@ -27,7 +15,6 @@
 
     Returns:
         Comment: The newly created comment object.
->>>>>>> 2420cd39
     """
     new_comment = Comment(text=text, user_id=user_id, photo_id=photo_id)
     session.add(new_comment)
@@ -35,37 +22,25 @@
     await session.refresh(new_comment)
     return new_comment
 
-<<<<<<< HEAD
-async def get_comments_by_photo(session: AsyncSession, photo_id: int) -> list[Comment]:
-    """Gets all comments for the specified photo.
-=======
+
 async def get_comments_by_photo(session: AsyncSession, photo_id: int):
     """
     Retrieves a list of comments associated with a specific photo.
->>>>>>> 2420cd39
 
     Args:
         session (AsyncSession): The database session.
         photo_id (int): The ID of the photo for which to retrieve comments.
 
     Returns:
-<<<<<<< HEAD
-        list[Comment]: A list of comments for the specified photo.
-=======
         List[Comment]: A list of comments associated with the specified photo.
->>>>>>> 2420cd39
     """
     query = select(Comment).where(Comment.photo_id == photo_id)
     result = await session.execute(query)
     return result.scalars().all()
 
 async def update_comment(session: AsyncSession, comment_id: int, new_text: str, user_id: int) -> Comment:
-<<<<<<< HEAD
-    """Updates the text of a comment if the user is the owner.
-=======
     """
     Updates the text of a comment in the database if the user is the owner of the comment.
->>>>>>> 2420cd39
 
     Args:
         session (AsyncSession): The database session.
@@ -74,11 +49,7 @@
         user_id (int): The ID of the user attempting to update the comment.
 
     Returns:
-<<<<<<< HEAD
-        Comment: The updated comment.
-=======
         Comment: The updated comment object.
->>>>>>> 2420cd39
 
     Raises:
         PermissionError: If the user is not the owner of the comment.
@@ -86,23 +57,16 @@
     comment = await session.get(Comment, comment_id)
     if comment.user_id != user_id:
         raise PermissionError("You can edit only your own comments")
-<<<<<<< HEAD
 
-=======
->>>>>>> 2420cd39
     comment.text = new_text
     await session.commit()
     await session.refresh(comment)
     return comment
 
-<<<<<<< HEAD
-async def delete_comment(session: AsyncSession, comment_id: int):
-    """Deletes a comment from the database.
-=======
+
 async def delete_comment(session: AsyncSession, comment_id: int) -> None:
     """
     Deletes a comment in the database.
->>>>>>> 2420cd39
 
     Args:
         session (AsyncSession): The database session.
