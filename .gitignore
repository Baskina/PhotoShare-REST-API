.env
.idea
/postgres-data
/migration
/venv
**/__pycache__/
<<<<<<< HEAD
__pycache__/
=======
*.py~
*.db~
>>>>>>> b2784182
<|MERGE_RESOLUTION|>--- conflicted
+++ resolved
@@ -4,9 +4,5 @@
 /migration
 /venv
 **/__pycache__/
-<<<<<<< HEAD
-__pycache__/
-=======
 *.py~
-*.db~
->>>>>>> b2784182
+*.db~